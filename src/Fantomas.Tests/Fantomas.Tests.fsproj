--- conflicted
+++ resolved
@@ -59,11 +59,8 @@
     <Compile Include="IfThenElseTests.fs" />
     <Compile Include="FormatConfigJsonConfigurationFileTests.fs" />
     <Compile Include="FormatConfigEditorConfigurationFileTests.fs" />
-<<<<<<< HEAD
     <Compile Include="GResearchRecordTests.fs" />
-=======
     <Compile Include="ContextTests.fs" />
->>>>>>> 3fa733cf
   </ItemGroup>
   <ItemGroup>
     <ProjectReference Include="..\Fantomas\Fantomas.fsproj" />
