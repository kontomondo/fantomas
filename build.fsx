#r "paket:
nuget Fake.BuildServer.AppVeyor
nuget Fake.Core.ReleaseNotes
nuget Fake.Core.Xml
nuget Fake.DotNet.Cli
nuget Fake.DotNet.Paket
nuget Fake.Tools.Git
nuget Fake.Core.Process
nuget Fake.Core.Target //"
#load "./.fake/build.fsx/intellisense.fsx"

#if !FAKE
  #r "netstandard"
#endif

open Fake.Core
open Fake.IO
open Fake.Core.TargetOperators
open Fake.BuildServer
open System
open System.IO
open Fake.DotNet

// Git configuration (used for publishing documentation in gh-pages branch)
// The profile where the project is posted
let gitHome = "https://github.com/fsprojects"
// The name of the project on GitHub
let gitName = "fantomas"

// The name of the project
// (used by attributes in AssemblyInfo, name of a NuGet package and directory in 'src')
let project = "Fantomas"

let projectUrl = sprintf "%s/%s" gitHome gitName

// Short summary of the project
// (used as description in AssemblyInfo and as a short summary for NuGet package)
let summary = "Source code formatter for F#"

let copyright = "Copyright \169 2018"
let iconUrl = "https://raw.githubusercontent.com/fsprojects/fantomas/master/fantomas_logo.png"
let licenceUrl = "https://github.com/fsprojects/fantomas/blob/master/LICENSE.md"
let configuration = DotNet.BuildConfiguration.Release

// Longer description of the project
// (used as a description for NuGet package; line breaks are automatically cleaned up)
let description = """This library aims at formatting F# source files based on a given configuration.
Fantomas will ensure correct indentation and consistent spacing between elements in the source files.
Some common use cases include
(1) Reformatting a code base to conform a universal page width
(2) Converting legacy code from verbose syntax to light syntax
(3) Formatting auto-generated F# signatures."""

// List of author names (for NuGet package)
let authors = [ "Anh-Dung Phan"; "Gustavo Guerra" ]
let owner = "Anh-Dung Phan"
// Tags for your project (for NuGet package)
let tags = "F# fsharp formatting beautifier indentation indenter"

// (<solutionFile>.sln is built during the building process)
let solutionFile  = "fantomas"
//// Environment.CurrentDirectory <- __SOURCE_DIRECTORY__
let release = Fake.Core.ReleaseNotes.parse (IO.File.ReadAllLines "RELEASE_NOTES.md")

// Types and helper functions for building external projects (see the TestExternalProjects target below)
type ProcessStartInfo =
    { ProcessName : string
      Arguments : string list }

[<NoComparison>]
[<NoEquality>]
type ExternalProjectInfo =
    { GitUrl : string
      DirectoryName : string
      Tag : string
      SourceSubDirectory : string
      BuildConfigurationFn : (string -> ProcessStartInfo) }

// Construct the commands/arguments for running an external project build script for both windows and linux
// For linux we run this by invoking sh explicitly and passing the build.sh script as an argument as some
// projects generated on windows don't have the executable permission set for .sh scripts. On windows we
// treat .cmd files as executable
let configureBuildCommandFromFakeBuildScripts scriptPrefix argument pathToProject =
    if Environment.isWindows
    then { ProcessName = Path.combine pathToProject (sprintf "%s.cmd" scriptPrefix); Arguments = [ argument ] }
<<<<<<< HEAD
    else { ProcessName = "sh"; Arguments = [ sprintf "%s/%s.sh %s" pathToProject scriptPrefix argument ] }
=======
    else { ProcessName = "sh"; Arguments = [ sprintf "%s/%s.sh" pathToProject scriptPrefix; argument ] }
>>>>>>> fb1fba0d
let configureBuildCommandFromDefaultFakeBuildScripts pathToProject =
    configureBuildCommandFromFakeBuildScripts "build" "Build" pathToProject

let configureBuildCommandDotnetBuild pathToProject =
    { ProcessName = "dotnet"; Arguments = [ "build"; pathToProject ] }

// Construct the path of the fantomas executable to use for external project tests
let fantomasExecutableForExternalTests projectdir =
    let configuration =
        match configuration with
        | DotNet.BuildConfiguration.Debug -> "Debug"
        | DotNet.BuildConfiguration.Release -> "Release"
        | DotNet.BuildConfiguration.Custom s -> s
    
    if Environment.isWindows
    then { ProcessName = sprintf "%s/src/Fantomas.Cmd/bin/%s/net452/dotnet-fantomas.exe" projectdir configuration; Arguments = [] }
    else { ProcessName = "dotnet"; Arguments = [ sprintf "%s/src/Fantomas.CoreGlobalTool/bin/%s/netcoreapp2.1/fantomas-tool.dll" projectdir configuration ] }

let externalProjectsToTest = [
    { GitUrl = @"https://github.com/fsprojects/Argu"
      DirectoryName = "Argu"
      Tag = "5.1.0"
      SourceSubDirectory = "src"
      BuildConfigurationFn = configureBuildCommandFromDefaultFakeBuildScripts }
    { GitUrl = @"https://github.com/MangelMaxime/fulma-demo"
      DirectoryName = "fulma-demo"
      Tag = "master"
      SourceSubDirectory = "src"
      BuildConfigurationFn = configureBuildCommandFromFakeBuildScripts "fake" "build" }  
    ]

let externalProjectsToTestFailing = [
    { GitUrl = @"https://github.com/fsprojects/Chessie"
      DirectoryName = "Chessie"
      Tag = "master"
      SourceSubDirectory = "src"
      BuildConfigurationFn = configureBuildCommandFromDefaultFakeBuildScripts }
    { GitUrl = @"https://github.com/fscheck/FsCheck"
      DirectoryName = "FsCheck"
      Tag = "master"
      SourceSubDirectory = "src"
      BuildConfigurationFn = configureBuildCommandFromDefaultFakeBuildScripts }
    { GitUrl = @"https://github.com/fsprojects/fantomas"
      DirectoryName = "Fantomas"
      Tag = "v2.9.0"
      SourceSubDirectory = "src"
      BuildConfigurationFn = configureBuildCommandFromDefaultFakeBuildScripts }
    { GitUrl = @"https://github.com/jack-pappas/ExtCore"
      DirectoryName = "ExtCore"
      Tag = "master"
      SourceSubDirectory = "."
      BuildConfigurationFn = configureBuildCommandDotnetBuild }
    { GitUrl = @"https://github.com/SAFE-Stack/SAFE-BookStore"
      DirectoryName = "SAFE-BookStore"
      Tag = "master"
      SourceSubDirectory = "src"
      BuildConfigurationFn = configureBuildCommandFromDefaultFakeBuildScripts }
    { GitUrl = @"https://github.com/fsprojects/Paket"
      DirectoryName = "Paket"
      Tag = "5.181.1"
      SourceSubDirectory = "src"
      BuildConfigurationFn = configureBuildCommandFromDefaultFakeBuildScripts }
    { GitUrl = @"https://github.com/fsprojects/FSharpPlus"
      DirectoryName = "FSharpPlus"
      Tag = "v1.0.0"
      SourceSubDirectory = "src"
      BuildConfigurationFn = configureBuildCommandFromDefaultFakeBuildScripts }
    { GitUrl = @"https://github.com/MangelMaxime/fulma-demo"
      DirectoryName = "fulma-demo"
      Tag = "master"
      SourceSubDirectory = "src"
      BuildConfigurationFn = configureBuildCommandFromFakeBuildScripts "fake" "build" }  
    ]

// --------------------------------------------------------------------------------------
// Clean build results & restore NuGet packages

Target.create "Clean" (fun _ ->
    [ "bin"
      "src/Fantomas/bin"
      "src/Fantomas/obj"
      "src/Fantomas.Cmd/bin"
      "src/Fantomas.Cmd/obj"
      "src/Fantomas.CoreGlobalTool/bin"
      "src/Fantomas.CoreGlobalTool/obj" ]
    |> List.iter Shell.cleanDir
)

let isAppVeyor = AppVeyor.detect()

Target.create "ProjectVersion" (fun _ ->
    let version =
        if isAppVeyor then
            sprintf "%s.%s" release.NugetVersion BuildServer.appVeyorBuildVersion
        else
            release.NugetVersion

    let setProjectVersion project =
        let file = sprintf "src/%s/%s.fsproj" project project 
        Xml.poke file "Project/PropertyGroup/Version/text()" version
    
    setProjectVersion "Fantomas"
    setProjectVersion "Fantomas.Cmd"
    setProjectVersion "Fantomas.CoreGlobalTool"
    setProjectVersion "Fantomas.Tests"
)

// --------------------------------------------------------------------------------------
// Build library & test project
Target.create "Build" (fun _ ->
    let sln = sprintf "%s.sln" solutionFile
    DotNet.build (fun p -> { p with Configuration = configuration }) sln
)

Target.create "UnitTests" (fun _ ->
    DotNet.test (fun p ->
        { p with
            Configuration = configuration
            NoRestore = true
            NoBuild = true
            // TestAdapterPath = Some "."
            // Logger = Some "nunit;LogFilePath=../../TestResults.xml"
            // Current there is an issue with NUnit reporter, https://github.com/nunit/nunit3-vs-adapter/issues/589
        }
    ) "src/Fantomas.Tests/Fantomas.Tests.fsproj"
)

// --------------------------------------------------------------------------------------
// Build a NuGet package

Target.create "Pack" (fun _ ->
    let nugetVersion =
        if isAppVeyor then
            sprintf "%s-latest" release.NugetVersion
        else
            release.NugetVersion

    let pack project =
        let projectPath = sprintf "src/%s/%s.fsproj" project project
        let args =
            let defaultArgs = MSBuild.CliArguments.Create()
            { defaultArgs with
                      Properties = [
                          "Title", project
                          "PackageVersion", nugetVersion
                          "Authors", (String.Join(" ", authors))
                          "Owners", owner
                          "PackageRequireLicenseAcceptance", "false"
                          "Description", description
                          "Summary", summary
                          "PackageReleaseNotes", ((String.toLines release.Notes).Replace(",",""))
                          "Copyright", copyright
                          "PackageTags", tags
                          "PackageProjectUrl", projectUrl
                          "PackageIconUrl", iconUrl
                          "PackageLicenseUrl", licenceUrl
                      ] }
        
        DotNet.pack (fun p ->
            { p with
                  NoBuild = true
                  Configuration = configuration
                  OutputPath = Some "../../bin"
                  MSBuildParams = args
              }) projectPath 

    pack "Fantomas"
    pack "Fantomas.Cmd"
    pack "Fantomas.CoreGlobalTool"
)

// This takes the list of external projects defined above, does a git checkout of the specified repo and tag,
// tries to build the project, then reformats with fantomas and tries to build the project again. If this fails
// then there was a regression in fantomas that mangles the source code
let testExternalProjects externalProjectsToTest =
    let externalBuildErrors =
        let project = Environment.environVar "project"
        externalProjectsToTest
        |> if String.IsNullOrWhiteSpace(project) then id else List.filter (fun p -> p.DirectoryName = project)
        |> List.map (fun project ->
            let relativeProjectDir = sprintf "external-project-tests/%s" project.DirectoryName

            Shell.cleanDir relativeProjectDir
            // Use "shallow" clone by setting depth to 1 to only check out the one commit we want to build
            Fake.Tools.Git.CommandHelper.gitCommand "." (sprintf "clone --branch %s --depth 1 %s %s" project.Tag project.GitUrl relativeProjectDir)

            let fullProjectPath = sprintf "%s/%s" __SOURCE_DIRECTORY__ relativeProjectDir
            let buildStartInfo = project.BuildConfigurationFn fullProjectPath

            let buildExternalProject() =
                buildStartInfo.Arguments
                |> CreateProcess.fromRawCommand buildStartInfo.ProcessName
                |> CreateProcess.withWorkingDirectory relativeProjectDir
                |> CreateProcess.withTimeout (TimeSpan.FromMinutes 5.0)
                |> Proc.run

            let cleanResult = buildExternalProject()
            if cleanResult.ExitCode <> 0 then failwithf "Initial build of external project %s returned with a non-zero exit code" project.DirectoryName

            let fantomasStartInfo =
                fantomasExecutableForExternalTests __SOURCE_DIRECTORY__
            let arguments =
                fantomasStartInfo.Arguments @ [ "--recurse"; project.SourceSubDirectory ]
                
            let invokeFantomas() =
                CreateProcess.fromRawCommand fantomasStartInfo.ProcessName arguments
                |> CreateProcess.withWorkingDirectory (sprintf "%s/%s" __SOURCE_DIRECTORY__ relativeProjectDir)
                |> CreateProcess.withTimeout (TimeSpan.FromMinutes 5.0)
                |> Proc.run

            let fantomasResult = invokeFantomas()

            if fantomasResult.ExitCode <> 0
            then Some <| sprintf "Fantomas invokation for %s returned with a non-zero exit code" project.DirectoryName
            else
                let formattedResult = buildExternalProject()
                if formattedResult.ExitCode <> 0
                then Some <| sprintf "Build of external project after fantomas formatting failed for project %s" project.DirectoryName
                else
                    printfn "Successfully built %s after reformatting" project.DirectoryName
                    None
        )
        |> List.choose id
    if not (List.isEmpty externalBuildErrors)
    then failwith (String.Join("\n", externalBuildErrors) )


Target.create "TestExternalProjects" (fun _ -> testExternalProjects externalProjectsToTest)

Target.create "TestExternalProjectsFailing" (fun _ -> testExternalProjects externalProjectsToTestFailing)

// Workaround for https://github.com/fsharp/FAKE/issues/2242
let pushPackage additionalArguments =
    let paketFile = Path.Combine(".", ".paket", (if Environment.isWindows then "paket.exe" else "paket"))
    IO.Directory.EnumerateFiles("bin", "*.nupkg", SearchOption.TopDirectoryOnly)
    |> Seq.iter (fun nupkg ->
        let args =
            [ yield "push";
              yield! additionalArguments
              yield nupkg ]
        
        CreateProcess.fromRawCommand paketFile args
        |> Proc.run
        |> ignore
    )


Target.create "Push" (fun _ -> pushPackage [])
    // Paket.push (fun p -> { p with WorkingDir = "bin" }))

Target.create "MyGet" (fun _ ->
    let prNumber = Environment.environVar "APPVEYOR_PULL_REQUEST_NUMBER"
    let isPullRequest = not (String.IsNullOrEmpty prNumber)
        
    if not isPullRequest then
        let apiKey = Environment.environVar "myget-key"
        let args = ["--url"; "https://www.myget.org/F/fantomas/api/v2/package"; "--api-key"; apiKey ]
        pushPackage args
//        Paket.push (fun p ->
//            { p with
//                WorkingDir = "bin"
//                PublishUrl = "https://www.myget.org/F/fantomas/api/v2/package"
//                ApiKey = Environment.environVar "myget-key" }
        //)
    else
        printfn "Not pushing pull request %s to myget" prNumber
)

// --------------------------------------------------------------------------------------
// Run all targets by default. Invoke 'build <Target>' to override

Target.create "All" ignore

"Clean"
    ==> "ProjectVersion"
    ==> "Build"
    ==> "UnitTests"
    ==> "Pack"
    ==> "All"
    ==> "Push"

"Build"
    ==> "TestExternalProjects"

"Pack"
    ==> "MyGet"

Target.runOrDefault "All"<|MERGE_RESOLUTION|>--- conflicted
+++ resolved
@@ -83,11 +83,7 @@
 let configureBuildCommandFromFakeBuildScripts scriptPrefix argument pathToProject =
     if Environment.isWindows
     then { ProcessName = Path.combine pathToProject (sprintf "%s.cmd" scriptPrefix); Arguments = [ argument ] }
-<<<<<<< HEAD
-    else { ProcessName = "sh"; Arguments = [ sprintf "%s/%s.sh %s" pathToProject scriptPrefix argument ] }
-=======
     else { ProcessName = "sh"; Arguments = [ sprintf "%s/%s.sh" pathToProject scriptPrefix; argument ] }
->>>>>>> fb1fba0d
 let configureBuildCommandFromDefaultFakeBuildScripts pathToProject =
     configureBuildCommandFromFakeBuildScripts "build" "Build" pathToProject
 
@@ -112,11 +108,6 @@
       Tag = "5.1.0"
       SourceSubDirectory = "src"
       BuildConfigurationFn = configureBuildCommandFromDefaultFakeBuildScripts }
-    { GitUrl = @"https://github.com/MangelMaxime/fulma-demo"
-      DirectoryName = "fulma-demo"
-      Tag = "master"
-      SourceSubDirectory = "src"
-      BuildConfigurationFn = configureBuildCommandFromFakeBuildScripts "fake" "build" }  
     ]
 
 let externalProjectsToTestFailing = [
