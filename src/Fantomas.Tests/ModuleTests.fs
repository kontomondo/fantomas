--- conflicted
+++ resolved
@@ -61,13 +61,9 @@
 // comment0
 let x = 0
 
-<<<<<<< HEAD
 open System
 open System.Collections.Generic
-open FSharp.Compiler.Ast
-=======
 open FSharp.Compiler.SyntaxTree
->>>>>>> d5edde92
 open Fantomas.FormatConfig
 open Fantomas.SourceParser
 open Fantomas.SourceTransformer
