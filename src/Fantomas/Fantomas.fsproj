﻿<?xml version="1.0" encoding="utf-8"?>
<Project Sdk="Microsoft.NET.Sdk">
  <Import Project="..\netfx.props" />
  <PropertyGroup>
    <TargetFrameworks>netstandard2.0</TargetFrameworks>
<<<<<<< HEAD
    <Version>3.0.2</Version>
    <PackageId>JetBrains.Fantomas</PackageId>
=======
    <Version>3.2.0-beta-002</Version>
>>>>>>> df45ae9e
    <Description>Source code formatter for F#</Description>
    <SignAssembly>true</SignAssembly>
    <AssemblyOriginatorKeyFile>fantomas.snk</AssemblyOriginatorKeyFile>
  </PropertyGroup>
  <ItemGroup>
    <None Include="fantomas.snk" />
    <None Include="paket.references" />
    <Compile Include="AssemblyInfo.fs" />
    <Compile Include="RangeHelpers.fs" />
    <Compile Include="AstTransformer.fs" />
    <Compile Include="SourceOrigin.fs" />
    <Compile Include="Version.fs" />
    <Compile Include="Dbg.fs" />
    <Compile Include="Utils.fs" />
    <Compile Include="FormatConfig.fs" />
    <Compile Include="TriviaTypes.fs" />
    <Compile Include="TokenParserBoolExpr.fs" />
    <Compile Include="TriviaHelpers.fs" />
    <Compile Include="TokenParser.fs" />
    <Compile Include="Trivia.fs" />
    <Compile Include="Context.fs" />
    <Compile Include="SourceParser.fs" />
    <Compile Include="SourceTransformer.fs" />
    <Compile Include="TriviaContext.fs" />
    <Compile Include="CodePrinter.fs" />
    <Compile Include="CodeFormatterImpl.fs" />
    <Compile Include="CodeFormatter.fsi" />
    <Compile Include="CodeFormatter.fs" />
    <Compile Include="FakeHelpers.fs" />
    <None Include="CodeFormatter.fsx" />
    <Content Include="schema.json" />
  </ItemGroup>
  <Import Project="..\..\.paket\Paket.Restore.targets" />
</Project><|MERGE_RESOLUTION|>--- conflicted
+++ resolved
@@ -3,12 +3,9 @@
   <Import Project="..\netfx.props" />
   <PropertyGroup>
     <TargetFrameworks>netstandard2.0</TargetFrameworks>
-<<<<<<< HEAD
     <Version>3.0.2</Version>
     <PackageId>JetBrains.Fantomas</PackageId>
-=======
     <Version>3.2.0-beta-002</Version>
->>>>>>> df45ae9e
     <Description>Source code formatter for F#</Description>
     <SignAssembly>true</SignAssembly>
     <AssemblyOriginatorKeyFile>fantomas.snk</AssemblyOriginatorKeyFile>
