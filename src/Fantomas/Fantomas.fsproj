﻿<?xml version="1.0" encoding="utf-8"?>
<Project Sdk="Microsoft.NET.Sdk">
  <Import Project="..\netfx.props" />
  <PropertyGroup>
    <TargetFrameworks>netstandard2.0</TargetFrameworks>
<<<<<<< HEAD
    <Version>3.0.2</Version>
    <PackageId>JetBrains.Fantomas</PackageId>
    <Version>3.2.0-beta-002</Version>
=======
    <Version>3.2.0</Version>
>>>>>>> 4b51b00d
    <Description>Source code formatter for F#</Description>
    <SignAssembly>true</SignAssembly>
    <AssemblyOriginatorKeyFile>fantomas.snk</AssemblyOriginatorKeyFile>
  </PropertyGroup>
  <ItemGroup>
    <None Include="fantomas.snk" />
    <None Include="paket.references" />
    <Compile Include="AssemblyInfo.fs" />
    <Compile Include="RangeHelpers.fs" />
    <Compile Include="AstTransformer.fs" />
    <Compile Include="SourceOrigin.fs" />
    <Compile Include="Version.fs" />
    <Compile Include="Dbg.fs" />
    <Compile Include="Utils.fs" />
    <Compile Include="FormatConfig.fs" />
    <Compile Include="ConfigFile.fs" />
    <Compile Include="JsonConfig.fs" />
    <Compile Include="EditorConfig.fs" />
    <Compile Include="TriviaTypes.fs" />
    <Compile Include="TokenParserBoolExpr.fs" />
    <Compile Include="TriviaHelpers.fs" />
    <Compile Include="TokenParser.fs" />
    <Compile Include="Trivia.fs" />
    <Compile Include="Context.fs" />
    <Compile Include="SourceParser.fs" />
    <Compile Include="SourceTransformer.fs" />
    <Compile Include="TriviaContext.fs" />
    <Compile Include="CodePrinter.fs" />
    <Compile Include="CodeFormatterImpl.fs" />
    <Compile Include="CodeFormatter.fsi" />
    <Compile Include="CodeFormatter.fs" />
    <Compile Include="FakeHelpers.fs" />
    <None Include="CodeFormatter.fsx" />
    <Content Include="schema.json" />
  </ItemGroup>
  <Import Project="..\..\.paket\Paket.Restore.targets" />
</Project><|MERGE_RESOLUTION|>--- conflicted
+++ resolved
@@ -3,13 +3,10 @@
   <Import Project="..\netfx.props" />
   <PropertyGroup>
     <TargetFrameworks>netstandard2.0</TargetFrameworks>
-<<<<<<< HEAD
     <Version>3.0.2</Version>
     <PackageId>JetBrains.Fantomas</PackageId>
     <Version>3.2.0-beta-002</Version>
-=======
     <Version>3.2.0</Version>
->>>>>>> 4b51b00d
     <Description>Source code formatter for F#</Description>
     <SignAssembly>true</SignAssembly>
     <AssemblyOriginatorKeyFile>fantomas.snk</AssemblyOriginatorKeyFile>
